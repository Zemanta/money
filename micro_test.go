package money

import (
	"encoding/json"
	"errors"
	"fmt"
	"math"
	"strings"
	"testing"

	"github.com/stretchr/testify/suite"
)

type parseFloatStringTest struct {
	input    string
	expected Micro
	err      error
}

type addTest struct {
	input1   Micro
	input2   Micro
	expected Micro
	err      error
}

type mulTest struct {
	input1   Micro
	input2   int64
	expected Micro
	err      error
}

var parseFloatStringTests = []parseFloatStringTest{
	{"", Micro(0), ErrInvalidInput},
	{"1", Dollar, nil},
	{"+1", Dollar, nil},
	{"1.1", 110 * Cent, nil},
	{"000001.1", 110 * Cent, nil},
	{"0.", Micro(0), nil},
	{".1", 10 * Cent, nil},
	{"0.1e10", 0, ErrInvalidInput},
	{"0.1E10", 0, ErrInvalidInput},
	{".1e10", 0, ErrInvalidInput},
	{"1e10", 0, ErrInvalidInput},
	{"100000000000000000000000", 0, ErrOverflow},
	{"1e-100", 0, ErrInvalidInput},
	{"123456700", 123456700 * Dollar, nil},
	{"-1", -1 * Dollar, nil},
	{"-0.1", -10 * Cent, nil},
	{"-0", 0, nil},
	{"1e-20", 0, ErrInvalidInput},
	{"625e-3", 0, ErrInvalidInput},
	{"9223372036854.775807", 9223372036854775807, nil},
	{"-9223372036854.775808", -9223372036854775808, nil},

	// NaNs
	{"nan", 0, ErrInvalidInput},
	{"NaN", 0, ErrInvalidInput},
	{"NAN", 0, ErrInvalidInput},

	// Infs
	{"inf", 0, ErrInvalidInput},
	{"-Inf", 0, ErrInvalidInput},
	{"+INF", 0, ErrInvalidInput},
	{"-Infinity", 0, ErrInvalidInput},
	{"+INFINITY", 0, ErrInvalidInput},
	{"Infinity", 0, ErrInvalidInput},

	// largest money
	{"9000000000.000000", 9000000000000000, nil},
	{"-9000000000.000000", -9000000000000000, nil},
	// too large
	{"9223372036854.775808", 0, ErrOverflow},
	{"-9223372036854.775809", 0, ErrOverflow},

	// parse errors
	{"1e", 0, ErrInvalidInput},
	{"1e-", 0, ErrInvalidInput},
	{".e-1", 0, ErrInvalidInput},
	{"1\x00.2", 0, ErrInvalidInput},
	{"1x", Micro(0), ErrInvalidInput},
	{"1.1.", Micro(0), ErrInvalidInput},
	{".e2", 0, ErrInvalidInput},
	{"0.2e", 0, ErrInvalidInput},

	// rounding
	{"22.2222224", 22222222, nil},
	{"22.2222225", 22222223, nil},
	{"22.2222226", 22222223, nil},
	{"-22.2222224", -22222222, nil},
	{"-22.2222225", -22222223, nil},
	{"-22.2222226", -22222223, nil},
	// try to overflow internal result (uint64) with a small number
	{"1.844674407370955161600000000000", 1844674, nil},
	{"-1.844674407370955161700000000000", -1844674, nil},
	// try to overflow internal signed result (int64) with a small number
	{"9.22337203685477580800000000000", 9223372, nil},
	{"-9.2233720368547758080000000000", -9223372, nil},
	{"2.4390000000000000000000000000", 2439000, nil},
	// try with an even smaller but longer number
	{"1.00000000000000011102230246251565404236316680908203125", Dollar, nil},
	{"-1.00000000000000011102230246251565404236316680908203125", -1 * Dollar, nil},
	// max int64 + 1 for overflow
	{"9223372036854.775808", 0, ErrOverflow},
	{"-9223372036854.775809", 0, ErrOverflow},
	// a number that overflows but seemingly stops overflowing on the last iteration
	{"92233720368547758087", 0, ErrOverflow},
	// a huge number
	{"100000000000000011102230246251565404236316680908203125" + strings.Repeat("0", 10000) + "1", 0, ErrOverflow},
}

var addTests = []addTest{
	{Micro(0), Micro(0), Micro(0), nil},
	{Micro(0), Micro(1), Micro(1), nil},
	{Micro(1), Micro(0), Micro(1), nil},
	{Micro(0), Micro(-1), Micro(-1), nil},
	{Micro(-1), Micro(0), Micro(-1), nil},

	{Micro(math.MaxInt64), Micro(math.MaxInt64), 0, ErrOverflow},
	{Micro(math.MaxInt64), Micro(1), 0, ErrOverflow},
	{Micro(math.MaxInt64), Micro(0), Micro(math.MaxInt64), nil},

	{Micro(math.MinInt64), Micro(math.MinInt64), 0, ErrOverflow},
	{Micro(math.MinInt64), Micro(-1), 0, ErrOverflow},
	{Micro(math.MinInt64), Micro(0), Micro(math.MinInt64), nil},
}

var mulTests = []mulTest{
	{Micro(0), 0, Micro(0), nil},
	{Micro(0), 1, Micro(0), nil},
	{Micro(1), 0, Micro(0), nil},
	{Micro(0), 1, Micro(0), nil},
	{Micro(-1), 0, Micro(0), nil},
	{Micro(-1), -1, Micro(1), nil},

	{Micro(math.MaxInt64), 0, 0, nil},
	{Micro(math.MaxInt64), 1, Micro(math.MaxInt64), nil},
	{Micro(math.MaxInt64), 2, 0, ErrOverflow},
	{Micro(math.MaxInt64), math.MaxInt64, 0, ErrOverflow},
	{0, math.MaxInt64, 0, nil},

	{Micro(math.MinInt64), 0, 0, nil},
	{Micro(math.MinInt64), 1, Micro(math.MinInt64), nil},
	{Micro(math.MinInt64), 2, 0, ErrOverflow},
	{Micro(math.MinInt64), math.MinInt64, 0, ErrOverflow},
	{0, math.MinInt64, 0, nil},
}

func TestMoneyTestSuite(t *testing.T) {
	suite.Run(t, new(MoneyTestSuite))
}

type MoneyTestSuite struct {
	suite.Suite
}

func (suite *MoneyTestSuite) TestMarshalJSON() {
	var mNil *Micro
	result, err := json.Marshal(mNil)
	suite.Nil(err)
	suite.Equal("null", string(result))

	m := Micro(0)
	result, err = (&m).MarshalJSON()
	suite.Nil(err)
	suite.Equal("0", string(result))

	m = 8 * Dollar
	result, err = (&m).MarshalJSON()
	suite.Nil(err)
	suite.Equal("8", string(result))

	m = 801 * Cent
	result, err = (&m).MarshalJSON()
	suite.Nil(err)
	suite.Equal("8.01", string(result))

	m = 8 * Cent
	result, err = (&m).MarshalJSON()
	suite.Nil(err)
	suite.Equal("0.08", string(result))

	m = -8 * Dollar
	result, err = (&m).MarshalJSON()
	suite.Nil(err)
	suite.Equal("-8", string(result))

	m = -801 * Cent
	result, err = (&m).MarshalJSON()
	suite.Nil(err)
	suite.Equal("-8.01", string(result))
}

func (suite *MoneyTestSuite) TestUnmarshalJSON() {
	var mNil *Micro
	err := mNil.UnmarshalJSON(nil)
	suite.Nil(err)
	suite.Equal((*Micro)(nil), mNil)

	m := Micro(0)
	err = (&m).UnmarshalJSON(nil)
	suite.Nil(err)
	suite.Equal(Micro(0), m)

	m = Micro(100)
	err = (&m).UnmarshalJSON(nil)
	suite.Nil(err)
	suite.Equal(Micro(100), m)

	m = Micro(0)
	err = (&m).UnmarshalJSON([]byte("0.08"))
	suite.Nil(err)
	suite.Equal(8*Cent, m)

	m = Micro(0)
	err = (&m).UnmarshalJSON([]byte("8.01"))
	suite.Nil(err)
	suite.Equal(801*Cent, m)

	m = Micro(0)
	err = (&m).UnmarshalJSON([]byte("8.00"))
	suite.Nil(err)
	suite.Equal(8*Dollar, m)

	m = Micro(0)
	err = (&m).UnmarshalJSON([]byte("8"))
	suite.Nil(err)
	suite.Equal(8*Dollar, m)

	m = Micro(0)
	err = (&m).UnmarshalJSON([]byte("-8"))
	suite.Nil(err)
	suite.Equal(-8*Dollar, m)

	m = Micro(0)
	err = (&m).UnmarshalJSON([]byte("-8.01"))
	suite.Nil(err)
	suite.Equal(-801*Cent, m)
}

func (suite *MoneyTestSuite) TestInvalidUnmarshalJSON() {
	m := Micro(0)
	err := (&m).UnmarshalJSON([]byte("9223372036854.775808"))
	suite.Equal(ErrOverflow, err)
	suite.Equal(Micro(0), m)

	m = Micro(10)
	err = (&m).UnmarshalJSON([]byte("-9223372036854.775809"))
	suite.Equal(ErrOverflow, err)
	suite.Equal(Micro(10), m)
}

func (suite *MoneyTestSuite) TestValidFromFloatString() {
	result, err := FromFloatString("123.764538")
	suite.Nil(err)
	suite.Equal(Micro(123764538), result)

	result, err = FromFloatString("123.52348976")
	suite.Nil(err)
	suite.Equal(Micro(123523490), result)

	result, err = FromFloatString("0000123.523489")
	suite.Nil(err)
	suite.Equal(Micro(123523489), result)

	result, err = FromFloatString("123")
	suite.Nil(err)
	suite.Equal(Micro(123000000), result)

	result, err = FromFloatString("12.3")
	suite.Nil(err)
	suite.Equal(Micro(12300000), result)

	result, err = FromFloatString("-12")
	suite.Nil(err)
	suite.Equal(Micro(-12000000), result)

	result, err = FromFloatString("-12.3")
	suite.Nil(err)
	suite.Equal(Micro(-12300000), result)
}

func (suite *MoneyTestSuite) TestInvalidFromFloatString() {
	result, err := FromFloatString("123.764.538")
	suite.Equal(ErrInvalidInput, err)
	suite.Equal(Micro(0), result)

	result, err = FromFloatString("123.7 64538")
	suite.Equal(ErrInvalidInput, err)
	suite.Equal(Micro(0), result)

	result, err = FromFloatString("a123.764538")
	suite.Equal(ErrInvalidInput, err)
	suite.Equal(Micro(0), result)

	result, err = FromFloatString("13849502840392485906123.764538")
	suite.Equal(ErrOverflow, err)
	suite.Equal(Micro(0), result)

	result, err = FromFloatString("-9223372036854.775809")
	suite.Equal(ErrOverflow, err)
	suite.Equal(Micro(0), result)

	result, err = FromFloatString("9223372036854.775808")
	suite.Equal(ErrOverflow, err)
	suite.Equal(Micro(0), result)
}

func (suite *MoneyTestSuite) TestInvalidFromFloatStringWithExp() {
	result, err := FromFloatString("123.764538e6")
	suite.Equal(ErrInvalidInput, err)
	suite.Equal(Micro(0), result)

	result, err = FromFloatString("123.764538E6")
	suite.Equal(ErrInvalidInput, err)
	suite.Equal(Micro(0), result)

	result, err = FromFloatString("123.764538e+6")
	suite.Equal(ErrInvalidInput, err)
	suite.Equal(Micro(0), result)

	result, err = FromFloatString("3.7e10")
	suite.Equal(ErrInvalidInput, err)
	suite.Equal(Micro(0), result)

	result, err = FromFloatString("-3.7e10")
	suite.Equal(ErrInvalidInput, err)
	suite.Equal(Micro(0), result)

	result, err = FromFloatString("3.7134234545e10")
	suite.Equal(ErrInvalidInput, err)
	suite.Equal(Micro(0), result)
}

func (suite *MoneyTestSuite) TestValidToFloatString() {
	result, err := ToFloatString(123764538)
	suite.Nil(err)
	suite.Equal("123.764538", result)

	result, err = ToFloatString(-999999)
	suite.Nil(err)
	suite.Equal("-0.999999", result)

	result, err = ToFloatString(12352348976)
	suite.Nil(err)
	suite.Equal("12352.348976", result)

	result, err = ToFloatString(123523489000)
	suite.Nil(err)
	suite.Equal("123523.489", result)

	result, err = ToFloatString(123)
	suite.Nil(err)
	suite.Equal("0.000123", result)

	result, err = ToFloatString(0)
	suite.Nil(err)
	suite.Equal("0", result)

	result, err = ToFloatString(-123000000)
	suite.Nil(err)
	suite.Equal("-123", result)

	result, err = ToFloatString(-123764538)
	suite.Nil(err)
	suite.Equal("-123.764538", result)
}

func (suite *MoneyTestSuite) TestToFloat64() {
	result, err := ToFloat64(123764538)
	suite.Nil(err)
	suite.Equal(123.764538, result)

	result, err = ToFloat64(123)
	suite.Nil(err)
	suite.Equal(0.000123, result)

	result, err = ToFloat64(400)
	suite.Nil(err)
	suite.Equal(0.0004, result)

	result, err = ToFloat64(0)
	suite.Nil(err)
	suite.Equal(0.0, result)

	result, err = ToFloat64(124311)
	suite.Nil(err)
	suite.Equal(0.124311, result)

	result, err = ToFloat64(1204311)
	suite.Nil(err)
	suite.Equal(1.204311, result)

	result, err = ToFloat64(1204311)
	suite.Nil(err)
	suite.Equal(1.204311, result)

	result, err = ToFloat64(10204311)
	suite.Nil(err)
	suite.Equal(10.204311, result)

	result, err = ToFloat64(0)
	suite.Nil(err)
	suite.Equal(float64(0), result)

	result, err = ToFloat64(9000000000000000)
	suite.Nil(err)
	suite.Equal(9000000000.000000, result)
}

func (suite *MoneyTestSuite) TestValidFromFloat64() {
	result, err := FromFloat64(123.764538)
	suite.Nil(err)
	suite.Equal(Micro(123764538), result)

	result, err = FromFloat64(123.52348976)
	suite.Nil(err)
	suite.Equal(Micro(123523489), result)

	result, err = FromFloat64(123.523489)
	suite.Nil(err)
	suite.Equal(Micro(123523489), result)

	result, err = FromFloat64(123)
	suite.Nil(err)
	suite.Equal(Micro(123000000), result)

	result, err = FromFloat64(12.3)
	suite.Nil(err)
	suite.Equal(Micro(12300000), result)
}

func (suite *MoneyTestSuite) TestInvalidFromFloat64() {
	result, err := FromFloat64(13849502840392485906123.764538)
	suite.Equal(ErrOverflow, err)
	suite.Equal(Micro(0), result)

	result, err = FromFloat64(-9223372036854.776808)
	suite.Equal(ErrOverflow, err)
	suite.Equal(Micro(0), result)

	result, err = FromFloat64(9223372036854.776807)
	suite.Equal(ErrOverflow, err)
	suite.Equal(Micro(0), result)
}

func (suite *MoneyTestSuite) TestDivideAndRound() {
	suite.Equal(DivideAndRound(1499, 1000), Micro(1))
	suite.Equal(DivideAndRound(1500, 1000), Micro(2))

	suite.Equal(DivideAndRound(10, 7), Micro(1))
	suite.Equal(DivideAndRound(11, 7), Micro(2))

	suite.Equal(DivideAndRound(11, 2), Micro(6))
	suite.Equal(DivideAndRound(12, 2), Micro(6))

	suite.Equal(DivideAndRound(-1499, 1000), Micro(-1))
	suite.Equal(DivideAndRound(-1500, 1000), Micro(-2))

	suite.Equal(DivideAndRound(-10, 7), Micro(-1))
	suite.Equal(DivideAndRound(-11, 7), Micro(-2))

	suite.Equal(DivideAndRound(-11, 2), Micro(-6))
	suite.Equal(DivideAndRound(-12, 2), Micro(-6))

	suite.Equal(DivideAndRound(1499, -1000), Micro(-1))
	suite.Equal(DivideAndRound(1500, -1000), Micro(-2))

	suite.Equal(DivideAndRound(10, -7), Micro(-1))
	suite.Equal(DivideAndRound(11, -7), Micro(-2))

	suite.Equal(DivideAndRound(11, -2), Micro(-6))
	suite.Equal(DivideAndRound(12, -2), Micro(-6))

	suite.Equal(DivideAndRound(-1499, -1000), Micro(1))
	suite.Equal(DivideAndRound(-1500, -1000), Micro(2))

	suite.Equal(DivideAndRound(-10, -7), Micro(1))
	suite.Equal(DivideAndRound(-11, -7), Micro(2))

	suite.Equal(DivideAndRound(-11, -2), Micro(6))
	suite.Equal(DivideAndRound(-12, -2), Micro(6))
}

func (suite *MoneyTestSuite) TestParseFloatString() {
	for _, test := range parseFloatStringTests {
		result, err := parseFloatString(test.input)
		suite.Equal(test.err, err, fmt.Sprintf("Input: %s", test.input))
		suite.Equal(test.expected, result, fmt.Sprintf("Input: %s", test.input))
	}
}

func (suite *MoneyTestSuite) TestAdd() {
	for _, test := range addTests {
		result, err := Add(test.input1, test.input2)
		suite.Equal(test.err, err, fmt.Sprintf("Inputs: %d, %d", test.input1, test.input2))
		suite.Equal(test.expected, result, fmt.Sprintf("Inputs: %d, %d", test.input1, test.input2))
	}
}

func BenchmarkFromFloatString(b *testing.B) {
	b.StartTimer()
	for i := 0; i < b.N; i++ {
		_, err := FromFloatString("123.52348976")
		if err != nil {
			b.Error(errors.New("Unsuccessful call."))
		}
	}
}

func BenchmarkFromFloatStringWithExp(b *testing.B) {
	b.StartTimer()
	for i := 0; i < b.N; i++ {
		_, err := FromFloatString("123.52348976e-2")
		if err != nil {
			b.Error(errors.New("Unsuccessful call."))
		}
	}
<<<<<<< HEAD
=======
}

func BenchmarkParseFloatString(b *testing.B) {
	b.StartTimer()
	for i := 0; i < b.N; i++ {
		_, err := parseFloatString("123.52348976")
		if err != nil {
			b.Error(errors.New("Unsuccessful call."))
		}
	}
}

func (suite *MoneyTestSuite) TestAdd() {
	for _, test := range addTests {
		result, err := Add(test.input1, test.input2)
		suite.Equal(test.err, err, fmt.Sprintf("Inputs: %d, %d", test.input1, test.input2))
		suite.Equal(test.expected, result, fmt.Sprintf("Inputs: %d, %d", test.input1, test.input2))
	}
}

func (suite *MoneyTestSuite) TestMul() {
	for _, test := range mulTests {
		result, err := Mul(test.input1, test.input2)
		suite.Equal(test.err, err, fmt.Sprintf("Inputs: %d, %d", test.input1, test.input2))
		suite.Equal(test.expected, result, fmt.Sprintf("Inputs: %d, %d", test.input1, test.input2))
	}
>>>>>>> f5329358
}<|MERGE_RESOLUTION|>--- conflicted
+++ resolved
@@ -499,6 +499,14 @@
 	}
 }
 
+func (suite *MoneyTestSuite) TestMul() {
+	for _, test := range mulTests {
+		result, err := Mul(test.input1, test.input2)
+		suite.Equal(test.err, err, fmt.Sprintf("Inputs: %d, %d", test.input1, test.input2))
+		suite.Equal(test.expected, result, fmt.Sprintf("Inputs: %d, %d", test.input1, test.input2))
+	}
+}
+
 func BenchmarkFromFloatString(b *testing.B) {
 	b.StartTimer()
 	for i := 0; i < b.N; i++ {
@@ -517,33 +525,4 @@
 			b.Error(errors.New("Unsuccessful call."))
 		}
 	}
-<<<<<<< HEAD
-=======
-}
-
-func BenchmarkParseFloatString(b *testing.B) {
-	b.StartTimer()
-	for i := 0; i < b.N; i++ {
-		_, err := parseFloatString("123.52348976")
-		if err != nil {
-			b.Error(errors.New("Unsuccessful call."))
-		}
-	}
-}
-
-func (suite *MoneyTestSuite) TestAdd() {
-	for _, test := range addTests {
-		result, err := Add(test.input1, test.input2)
-		suite.Equal(test.err, err, fmt.Sprintf("Inputs: %d, %d", test.input1, test.input2))
-		suite.Equal(test.expected, result, fmt.Sprintf("Inputs: %d, %d", test.input1, test.input2))
-	}
-}
-
-func (suite *MoneyTestSuite) TestMul() {
-	for _, test := range mulTests {
-		result, err := Mul(test.input1, test.input2)
-		suite.Equal(test.err, err, fmt.Sprintf("Inputs: %d, %d", test.input1, test.input2))
-		suite.Equal(test.expected, result, fmt.Sprintf("Inputs: %d, %d", test.input1, test.input2))
-	}
->>>>>>> f5329358
 }